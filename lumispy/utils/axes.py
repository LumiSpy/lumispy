# -*- coding: utf-8 -*-
# Copyright 2019 The LumiSpy developers
#
# This file is part of LumiSpy.
#
# LumiSpy is free software: you can redistribute it and/or modify
# it under the terms of the GNU General Public License as published by
# the Free Software Foundation, either version 3 of the License, or
# (at your option) any later version.
#
# LumiSpy is distributed in the hope that it will be useful,
# but WITHOUT ANY WARRANTY; without even the implied warranty of
# MERCHANTABILITY or FITNESS FOR A PARTICULAR PURPOSE.  See the
# GNU General Public License for more details.
#
# You should have received a copy of the GNU General Public License
# along with LumiSpy.  If not, see <http://www.gnu.org/licenses/>.

import numpy as np
import scipy.constants as c

from hyperspy.axes import DataAxis

from inspect import getfullargspec
from scipy.interpolate import interp1d


#
# Functions needed for signal axis conversion
#

def _n_air(wl):
    """Refractive index of air as a function of WL in nm.

    This analytical function is correct for the range 185-1700 nm.

    According to `E.R. Peck and K. Reeder. Dispersion of air, 
    J. Opt. Soc. Am. 62, 958-962 (1972).`
    """
    wl = wl / 1000
    return 1 + 806051e-10 + 2480990e-8/(132274e-3 - 1/wl**2) + \
           174557e-9/(3932957e-5 - 1/wl**2)


def nm2eV(x):
    """Converts wavelength (nm) to energy (eV) using wavelength-dependent 
    permittivity of air.
    """
    return 1e9 * c.h * c.c / (c.e * _n_air(x) * x)


def eV2nm(x):
    """Converts energy (eV) to wavelength (nm) using wavelength-dependent 
    permittivity of air.
    """
    wl = 1239.5/x # approximate WL to obtain permittivity
    return 1e9 * c.h * c.c / (c.e * _n_air(wl) * x)


def axis2eV(ax0):
    """Converts given signal axis to energy scale (eV) using wavelength
    dependent permittivity of air. Assumes wavelength in units of nm unless the
    axis units are specifically set to µm.
    """
    # Check if non_uniform_axis is available in hyperspy version
    if not 'axis' in getfullargspec(DataAxis)[0]:
        raise ImportError('Conversion to energy axis works only '
                    'if the non_uniform_axis branch of HyperSpy is used.')
    if ax0.units == 'eV':
        raise AttributeError('Signal unit is already eV.')
    # transform axis, invert direction
    if ax0.units == 'µm':
        evaxis=nm2eV(1000*ax0.axis)[::-1]
        factor = 1e3 # correction factor for intensity
    else:
        evaxis=nm2eV(ax0.axis)[::-1]
        factor = 1e6
    axis = DataAxis(axis = evaxis, name = 'Energy', units = 'eV', 
                    navigate=False)
    return axis,factor


def data2eV(data, factor, ax0, evaxis):
    """The intensity is converted from counts/nm (counts/µm) to counts/meV by 
    doing a Jacobian transformation, see e.g. Wang and Townsend, J. Lumin. 142, 
    202 (2013). Ensures that integrated signals are still correct.
    """
    return data * factor * c.h * c.c / (c.e * _n_air(ax0[::-1])
           * evaxis**2)


def nm2invcm(x):
    r"""Converts wavelength (nm) to wavenumber (cm$^{-1}$).
    """
    return 1e7/x


def invcm2nm(x):
    r"""Converts wavenumber (cm$^{-1}$) to wavelength (nm).
    """
    return 1e7/x
    

def axis2invcm(ax0):
    r"""Converts given signal axis to wavenumber scale (cm$^{-1}$). Assumes
    wavelength in units of nm unless the axis units are specifically set to µm.
    """
<<<<<<< HEAD
    # Check if non_uniform_axis is available in hyperspy version
    if not 'axis' in getfullargspec(DataAxis)[0]:
        raise ImportError('Conversion to energy axis works only '
                    'if the non_uniform_axis branch of HyperSpy is used.')
=======
>>>>>>> a48349f4
    if ax0.units == r'cm$^{-1}$':
        raise AttributeError(r'Signal unit is already cm$^{-1}$.')
    # transform axis, invert direction
    if ax0.units == 'µm':
        invcmaxis=nm2invcm(1000*ax0.axis)[::-1]
        factor = 1e4 # correction factor for intensity
    else:
        invcmaxis=nm2invcm(ax0.axis)[::-1]
        factor = 1e7
    axis = DataAxis(axis = invcmaxis, name = 'Wavenumber', units = r'cm$^{-1}$', 
                    navigate=False)
    return axis,factor


def data2invcm(data, factor, ax0, invcmaxis):
    r"""The intensity is converted from counts/nm (counts/µm) to
    counts/cm$^{-1}$ by doing a Jacobian transformation, see e.g. Wang and
    Townsend, J. Lumin. 142, 202 (2013). Ensures that integrated signals are
    still correct.
    """
    return data * factor / (invcmaxis**2)

#
# spectrum manipulation
#

<<<<<<< HEAD
def join_spectra(S,r=50,average=False,kind='slinear'):
=======
def join_spectra(S,r=50,scale=True,average=False,kind='slinear'):
>>>>>>> a48349f4
    """ Takes list of Signal1D objects and returns a single object with all
    spectra joined. Joins spectra at the center of the overlapping range.
    Scales spectra by a factor determined as average over the range
    `center -/+ r` pixels. Works both for uniform and non-uniform axes 
    (FunctionalDataAxis is converted into a non-uniform DataAxis).
    
    Parameters
    ----------
    S : list of Signal1D objects (with overlapping signal axes)
    r : int, optional
        Number of pixels left/right of center (default `50`) defining the range
        over which to determine the scaling factor, has to be less than half
        of the overlapping pixels. Change the size of `r` or use `average=True`
        if the function induces a step in the intensity.
    scale : boolean, optional
        If `True` (default), the later spectra in the list are scaled by a
        factor determined over `center -/+ r` pixels. If `False`, spectra are
        joined without scaling, which will likely induce a step unless
        `average=True`.
    average : boolean, optional
        If `True`, the contribution of the two signals is continuously graded
        within the range defined by `r` instead of joining at the center of
        the range (default).
    kind : str, optional
        Interpolation method (default 'slinear') to use when joining signals
        with a uniform signal axes. See `scipy.interpolate.interp1d` for
        options.
    
    Returns
    -------
    A new Signal1D object containing the joined spectra (properties are copied
    from first spectrum).
    
    Examples
    --------
    
    >>> s1 = hs.signals.Signal1D(np.ones(32))
    >>> s2 = hs.signals.Signal1D(np.ones(32)*2)
    >>> s2.axes_manager.signal_axes[0].offset = 25
    >>> lum.join_spectra([s1,s2],r=2)
    <Signal1D, title: , dimensions: (|57)>
    """
    
    import numpy as np
    import os
    
    # Test that spectra overlap
    for i in range(1,len(S)):
        if S[i-1].axes_manager.signal_axes[0].axis.max() \
           < S[i].axes_manager.signal_axes[0].axis.min():
            raise ValueError("Signal axes not overlapping")
    
    # take first spectrum as basis
    S1 = S[0].deepcopy()
    axis = S1.axes_manager.signal_axes[0]
    for i in range(1,len(S)): # join following spectra
        S2 = S[i].deepcopy()
        axis2 = S2.axes_manager.signal_axes[0]
        omax = axis.axis.max() # define overlap range
        omin = axis2.axis.min()
        ocenter = (omax+omin)/2 # center of overlap range
        # closest index to center of overlap first spectrum
        ind1 = axis.value2index(ocenter)
        # closest index to center of overlap second spectrum
        ind2 = axis2.value2index(ocenter)
        # Test that r is not too large
        if (axis.size - ind1 - 1) <= r:
            raise ValueError("`r` is too large")
        # calculate mean deviation over defined range ignoring nan/zero values
        init = np.empty(S2.isig[ind2-r:ind2+r].data.shape)
        init[:] = np.nan
        # Do scaling of following signals
        if scale:
            if (axis.axis[ind1-r:ind1+r] == axis2.axis[ind2-r:ind2+r]).all():
                factor = np.nanmean(np.ma.masked_invalid(np.divide(S1.isig[ind1-r:ind1+r].data,
                         S2.isig[ind2-r:ind2+r].data, out = init,
                         where = S2.isig[ind2-r:ind2+r].data != 0)), axis = -1)
            else: # interpolate to get factor at same positions
                ind2r1 = axis2.value2index(axis.axis[ind1-r])
                ind2r2 = axis2.value2index(axis.axis[ind1+r])
                f = interp1d(axis2.axis[ind2r1-1:ind2r2+1],
                         S2.isig[ind2r1-1:ind2r2+1].data,kind=kind)
                factor = np.nanmean(np.ma.masked_invalid(np.divide(S1.isig[ind1-r:ind1+r].data,
                         f(axis.axis[ind1-r:ind1+r]), out = init,
                         where = S2.isig[ind2-r:ind2+r].data != 0)), axis = -1)
            if (factor < 0).any():
                raise ValueError("One of the signals has a negative mean"\
                                 " value in the overlapping range. Try to set"\
                                 " `scale=False` and `average=True`.")
            S2.data = (S2.data.T * factor).T # scale 2nd spectrum by factor
        # Make sure the corresponding values are in correct order
        if axis.axis[ind1] >= axis2.axis[ind2]:
            ind2 += 1        
        # for UniformDataAxis
        if (not 'axis' in getfullargspec(DataAxis)[0]) or (axis.is_uniform \
           and axis2.is_uniform):
            # join axis vectors  
            axis.size = axis.axis[:ind1+1].size + np.floor((axis2.axis[-1]
                        - axis.axis[ind1])/axis.scale)
            # join data vectors interpolating to a common uniform axis
            if average: # average over range
                ind2r = axis2.value2index(axis.axis[ind1-r])
                length = axis.axis[ind1-r:ind1+r].size
                grad = 1/(length-1)
                vect = np.arange(length)
                f = interp1d(axis2.axis[ind2r-1:],
                          S2.isig[ind2r-1:].data,kind=kind)
                S1.data = np.hstack((S1.isig[:ind1-r].data,
                          (1-grad*vect)*S1.isig[ind1-r:ind1+r].data +
                          grad*vect*f(axis.axis[ind1-r:ind1+r]),
                          f(axis.axis[ind1+r:])))
            else: # just join at center of overlap
                f = interp1d(axis2.axis[ind2:], 
                          S2.isig[ind2:].data,kind=kind)
                S1.data = np.hstack((S1.isig[:ind1+1].data,
                          f(axis.axis[ind1+1:])))
        else: # for DataAxis/FunctionalDataAxis (non uniform)
            # convert FunctionalDataAxes or UniformDataAxis to DataAxes
            if hasattr(axis,'expression') or axis.is_uniform:
                axis.convert_to_non_uniform_axis()
            if hasattr(axis2,'expression'):
                axis2.convert_to_non_uniform_axis()
            # join axis vectors
            axis.axis = np.hstack((axis.axis[:ind1+1],axis2.axis[ind2:]))
            axis.size = axis.axis.size
            if average: # average over range
                f1 = interp1d(S[i-1].axes_manager.signal_axes[0].axis[ind1-1:ind1+r+1],
                          S1.isig[ind1-1:ind1+r+1].data,kind=kind)
                f2 = interp1d(axis2.axis[ind2-r-1:ind2+1],
                          S2.isig[ind2-r-1:ind2+1].data,kind=kind)
                length1 = axis.axis[ind1-r:ind1+1].size
                if length1 == 1: grad1 = 0
                else: grad1 = 0.5/(length1-1)
                vect1 = np.arange(length1)
                length2 = axis2.axis[ind2:ind2+r].size
                if length2 == 1: grad2 = 0.5
                else: grad2 = 0.5+0.5/(length2-1)
                vect2 = np.arange(length2)
                S1.data = np.hstack((S1.isig[:ind1-r].data,
                          (1-grad1*vect1)*S1.isig[ind1-r:ind1+1].data +
                          grad1*vect1*f2(axis.axis[ind1-r:ind1+1]),
                          (1-grad2*vect2)*f1(axis2.axis[ind2:ind2+r]) +
                          grad2*vect2*S2.isig[ind2:ind2+r].data,
                          S2.isig[ind2+r:].data))
            else: # just join at center of overlap
                S1.data = np.hstack((S1.isig[:ind1+1].data,
                          S2.isig[ind2:].data))
    return S1<|MERGE_RESOLUTION|>--- conflicted
+++ resolved
@@ -105,13 +105,11 @@
     r"""Converts given signal axis to wavenumber scale (cm$^{-1}$). Assumes
     wavelength in units of nm unless the axis units are specifically set to µm.
     """
-<<<<<<< HEAD
     # Check if non_uniform_axis is available in hyperspy version
     if not 'axis' in getfullargspec(DataAxis)[0]:
         raise ImportError('Conversion to energy axis works only '
                     'if the non_uniform_axis branch of HyperSpy is used.')
-=======
->>>>>>> a48349f4
+
     if ax0.units == r'cm$^{-1}$':
         raise AttributeError(r'Signal unit is already cm$^{-1}$.')
     # transform axis, invert direction
@@ -138,11 +136,7 @@
 # spectrum manipulation
 #
 
-<<<<<<< HEAD
-def join_spectra(S,r=50,average=False,kind='slinear'):
-=======
 def join_spectra(S,r=50,scale=True,average=False,kind='slinear'):
->>>>>>> a48349f4
     """ Takes list of Signal1D objects and returns a single object with all
     spectra joined. Joins spectra at the center of the overlapping range.
     Scales spectra by a factor determined as average over the range
