# -*- coding: utf-8 -*-
# Copyright 2019-2021 The LumiSpy developers
#
# This file is part of LumiSpy.
#
# LumiSpy is free software: you can redistribute it and/or modify
# it under the terms of the GNU General Public License as published by
# the Free Software Foundation, either version 3 of the License, or
# (at your option) any later version.
#
# LumiSpy is distributed in the hope that it will be useful,
# but WITHOUT ANY WARRANTY; without even the implied warranty of
# MERCHANTABILITY or FITNESS FOR A PARTICULAR PURPOSE.  See the
# GNU General Public License for more details.
#
# You should have received a copy of the GNU General Public License
# along with LumiSpy.  If not, see <http://www.gnu.org/licenses/>.

"""Signal class for Cathodoluminescence spectral data.
"""
from inspect import getfullargspec

import numpy as np

from hyperspy._signals.lazy import LazySignal
<<<<<<< HEAD

from lumispy.signals import LumiSpectrum
=======
from lumispy.signals.luminescence_spectrum import LumiSpectrum
from hyperspy.signal_tools import SpikesRemoval
import warnings
>>>>>>> 18a07ebc


class CLSpectrum(LumiSpectrum):
    """General 1D Cathodoluminescence signal class.
    ----------
    """
    _signal_type = "CL"
    _signal_dimension = 1

    def _make_signal_mask(self, luminescence_roi):
        """
        Creates a mask from the peak position and peak widths of the luminescence spectrum.
        :param luminescence_roi: array
            In the form of an array of pairwise elements [[peak1_x, peak1_width], [peak2_x, peak2_width],...].
        :return: array
            A `signal_mask`.
        """

        ax = self.axes_manager.signal_axes[0].axis
        signal_mask = np.ones(np.shape(ax))

        if len(np.shape(luminescence_roi)) == 1:
            luminescence_roi = np.array([luminescence_roi])

        for p in luminescence_roi:
            x, w = p
            x_min = x - w / 2
            x_max = x + w / 2
            index_min = np.abs(ax - x_min).argmin()
            index_max = np.abs(ax - x_max).argmin()
            signal_mask[index_min:index_max + 1] *= 0

        return np.invert(signal_mask.astype('bool'))

    def remove_spikes(self, threshold='auto', show_diagnosis_histogram=False, inplace=False,
                      luminescence_roi=None, signal_mask=None, add_noise=False,
                      navigation_mask=None, interactive=False, **kwargs):

        if not 'threshold' in getfullargspec(self.spikes_removal_tool)[0]:
            raise ImportError('Spike removal works only '
                              'if the non_uniform_axis branch of HyperSpy is used.')

        if luminescence_roi is not None and signal_mask is not None:
            raise AttributeError("Only either `luminescence_roi` or the `signal_mask` can be an input.")

        if luminescence_roi is not None and signal_mask is None:
            signal_mask = self._make_signal_mask(luminescence_roi)

        if show_diagnosis_histogram:
            self.spikes_diagnosis(navigation_mask=navigation_mask, signal_mask=signal_mask,
                                  **kwargs)
        if inplace:
            signal = self
        else:
            signal = self.deepcopy()

        spikes_removal = signal.spikes_removal_tool(signal_mask=signal_mask, navigation_mask=navigation_mask,
                                                    threshold=threshold, interactive=interactive, add_noise=add_noise,
                                                    **kwargs)

        if threshold == 'auto':
            warnings.warn('Threshold value: {:.2f}'.format(spikes_removal.threshold), UserWarning)

        if inplace:
            return
        else:
            return signal

    REMOVE_SPIKES_DOCSTRINGS = \
        """
                Hyperspy-based spike removal tool adapted to Lumispy to run non-interactively and
                without noise addition by default.
                %s
                show_diagnosis_histogram: bool
                    Plot or not the derivative histogram to show the magnitude of the spikes present.
                inplace: bool
                    If False, a new signal object is created and returned. If True, the original signal object is modified.
                luminescence_roi: array
                    The peak position and peak widths of the peaks in the luminescence spectrum.
                    In the form of an array of pairwise elements [[peak1_x, peak1_width], [peak2_x, peak2_width],...]
                    in the units of the signal axis. It creates a signal_mask protecting the peak regions.
                    To be used instead of `signal_mask`.
                
                Returns
                ----------
                :return: None or CLSpectrum
                    Depends on inplace, returns or overwrites the CLSpectrum after spike removal.
                """
    remove_spikes.__doc__ = REMOVE_SPIKES_DOCSTRINGS % (LumiSpectrum.spikes_removal_tool.__doc__)


class LazyCLSpectrum(LazySignal, CLSpectrum):
    _lazy = True

    pass<|MERGE_RESOLUTION|>--- conflicted
+++ resolved
@@ -21,16 +21,12 @@
 from inspect import getfullargspec
 
 import numpy as np
+from warnings import warn
 
 from hyperspy._signals.lazy import LazySignal
-<<<<<<< HEAD
+from hyperspy.signal_tools import SpikesRemoval
 
 from lumispy.signals import LumiSpectrum
-=======
-from lumispy.signals.luminescence_spectrum import LumiSpectrum
-from hyperspy.signal_tools import SpikesRemoval
-import warnings
->>>>>>> 18a07ebc
 
 
 class CLSpectrum(LumiSpectrum):
@@ -92,7 +88,7 @@
                                                     **kwargs)
 
         if threshold == 'auto':
-            warnings.warn('Threshold value: {:.2f}'.format(spikes_removal.threshold), UserWarning)
+            warn('Threshold value: {:.2f}'.format(spikes_removal.threshold), UserWarning)
 
         if inplace:
             return
