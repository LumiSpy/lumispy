# -*- coding: utf-8 -*-
# Copyright 2019-2023 The LumiSpy developers
#
# This file is part of LumiSpy.
#
# LumiSpy is free software: you can redistribute it and/or modify
# it under the terms of the GNU General Public License as published by
# the Free Software Foundation, either version 3 of the license, or
# (at your option) any later version.
#
# LumiSpy is distributed in the hope that it will be useful,
# but WITHOUT ANY WARRANTY; without even the implied warranty of
# MERCHANTABILITY or FITNESS FOR A PARTICULAR PURPOSE. See the
# GNU General Public License for more details.
#
# You should have received a copy of the GNU General Public License
# along with LumiSpy. If not, see <https://www.gnu.org/licenses/#GPL>.


import logging

_logger = logging.getLogger(__name__)

from lumispy.utils.axes import nm2eV, eV2nm, nm2invcm, invcm2nm, join_spectra
<<<<<<< HEAD
from lumispy.utils.plot import plot_linescan
=======
from lumispy.utils.io import to_array, savetxt
>>>>>>> 7a44c695

from lumispy import signals
from lumispy import components
from lumispy import utils

from . import release_info


__all__ = [
    "components",
    "signals",
    "utils",
]

__version__ = release_info.version
__author__ = release_info.author
__copyright__ = release_info.copyright
__credits__ = release_info.credits
__license__ = release_info.license
__maintainer__ = release_info.maintainer
__email__ = release_info.email
__status__ = release_info.status<|MERGE_RESOLUTION|>--- conflicted
+++ resolved
@@ -22,11 +22,8 @@
 _logger = logging.getLogger(__name__)
 
 from lumispy.utils.axes import nm2eV, eV2nm, nm2invcm, invcm2nm, join_spectra
-<<<<<<< HEAD
 from lumispy.utils.plot import plot_linescan
-=======
 from lumispy.utils.io import to_array, savetxt
->>>>>>> 7a44c695
 
 from lumispy import signals
 from lumispy import components
