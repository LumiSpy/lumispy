# -*- coding: utf-8 -*-
# Copyright 2019 The LumiSpy developers
#
# This file is part of LumiSpy.
#
# LumiSpy is free software: you can redistribute it and/or modify
# it under the terms of the GNU General Public License as published by
# the Free Software Foundation, either version 3 of the License, or
# (at your option) any later version.
#
# LumiSpy is distributed in the hope that it will be useful,
# but WITHOUT ANY WARRANTY; without even the implied warranty of
# MERCHANTABILITY or FITNESS FOR A PARTICULAR PURPOSE.  See the
# GNU General Public License for more details.
#
# You should have received a copy of the GNU General Public License
# along with LumiSpy.  If not, see <http://www.gnu.org/licenses/>.

import numpy as np
import scipy.constants as c

from hyperspy.axes import DataAxis

from inspect import getfullargspec
from scipy import interpolate


#
# Functions needed for signal axis conversion
#

def _n_air(wl):
    """Refractive index of air as a function of WL in nm.

    This analytical function is correct for the range 185-1700 nm.

    According to `E.R. Peck and K. Reeder. Dispersion of air, 
    J. Opt. Soc. Am. 62, 958-962 (1972).`
    """
    wl = wl / 1000
    return 1 + 806051e-10 + 2480990e-8/(132274e-3 - 1/wl**2) + \
           174557e-9/(3932957e-5 - 1/wl**2)


def nm2eV(x):
    """Converts wavelength (nm) to energy (eV) using wavelength-dependent 
    permittivity of air.
    """
    return 1e9 * c.h * c.c / (c.e * _n_air(x) * x)


def eV2nm(x):
    """Converts energy (eV) to wavelength (nm) using wavelength-dependent 
    permittivity of air.
    """
    wl = 1239.5/x # approximate WL to obtain permittivity
    return 1e9 * c.h * c.c / (c.e * _n_air(wl) * x)


def axis2eV(ax0):
    """Converts given signal axis to energy scale (eV) using wavelength
    dependent permittivity of air. Assumes wavelength in units of nm unless the
    axis units are specifically set to µm.
    """
    if ax0.units == 'eV':
        raise AttributeError('Signal unit is already eV.')
    # transform axis, invert direction
    if ax0.units == 'µm':
        evaxis=nm2eV(1000*ax0.axis)[::-1]
        factor = 1e3 # correction factor for intensity
    else:
        evaxis=nm2eV(ax0.axis)[::-1]
        factor = 1e6
    axis = DataAxis(axis = evaxis, name = 'Energy', units = 'eV', 
                    navigate=False)
    return axis,factor


def data2eV(data, factor, ax0, evaxis):
    """The intensity is converted from counts/nm (counts/µm) to counts/meV by 
    doing a Jacobian transformation, see e.g. Wang and Townsend, J. Lumin. 142, 
    202 (2013). Ensures that integrated signals are still correct.
    """
    return data * factor * c.h * c.c / (c.e * _n_air(ax0[::-1])
           * evaxis**2)

<<<<<<< HEAD

def nm2invcm(x):
    r"""Converts wavelength (nm) to wavenumber (cm$^{-1}$).
    """
    return 1e7/x


def invcm2nm(x):
    r"""Converts wavenumber (cm$^{-1}$) to wavelength (nm).
    """
    return 1e7/x
    

def axis2invcm(ax0):
    r"""Converts given signal axis to wavenumber scale (cm$^{-1}$). Assumes
    wavelength in units of nm unless the axis units are specifically set to µm.
    """
    if ax0.units == r'cm$^{-1}$':
        raise AttributeError(r'Signal unit is already cm$^{-1}$.')
    # transform axis, invert direction
    if ax0.units == 'µm':
        invcmaxis=nm2invcm(1000*ax0.axis)[::-1]
        factor = 1e4 # correction factor for intensity
    else:
        invcmaxis=nm2invcm(ax0.axis)[::-1]
        factor = 1e7
    axis = DataAxis(axis = invcmaxis, name = 'Wavenumber', units = r'cm$^{-1}$', 
                    navigate=False)
    return axis,factor


def data2invcm(data, factor, ax0, invcmaxis):
    r"""The intensity is converted from counts/nm (counts/µm) to
    counts/cm$^{-1}$ by doing a Jacobian transformation, see e.g. Wang and
    Townsend, J. Lumin. 142, 202 (2013). Ensures that integrated signals are
    still correct.
    """
    return data * factor / (invcmaxis**2)

=======
>>>>>>> 68827d8e
#
# spectrum manipulation
#


def join_spectra(S,r=50,average=False,kind='slinear'):
    """ Takes list of Signal1D objects and returns a single object with all
    spectra joined. Joins spectra at the center of the overlapping range.
    Scales spectra by a factor determined as average over the range
    `center -/+ r` pixels. Works both for uniform and non-uniform axes 
    (FunctionalDataAxis is converted into a non-uniform DataAxis).
    
    Parameters
    ----------
    S : list of Signal1D objects (with overlapping signal axes)
    r : int, optional
        Number of pixels left/right of center (default `50`) defining the range
        over which to determine the scaling factor, has to be less than half
        of the overlapping pixels.
    average : boolean, optional
        If `True`, use average of data values within the range defined by `r`
        instead of joining at the center of the range (default).
    kind : str, optional
        Interpolation method (default 'slinear') to use when joining signals
        with a uniform signal axes. See `scipy.interpolate.interp1d` for
        options.
    
    Returns
    -------
    A new Signal1D object containing the joined spectra (properties are copied
    from first spectrum).
    
    Examples
    --------
    
    >>> s1 = hs.signals.Signal1D(np.ones(32))
    >>> s2 = hs.signals.Signal1D(np.ones(32)*2)
    >>> s2.axes_manager.signal_axes[0].offset = 25
    >>> lum.join_spectra([s1,s2],r=2)
    <Signal1D, title: , dimensions: (|57)>
    """
    
    import numpy as np
    import os
    
    # Test that spectra overlap
    for i in range(1,len(S)):
        if S[i-1].axes_manager.signal_axes[0].axis.max() \
           < S[i].axes_manager.signal_axes[0].axis.min():
            raise ValueError("Signal axes not overlapping")
    
    # take first spectrum as basis
    S1 = S[0].deepcopy()
    axis = S1.axes_manager.signal_axes[0]
    for i in range(1,len(S)): # join following spectra
        S2 = S[i].deepcopy()
        axis2 = S2.axes_manager.signal_axes[0]
        omax = axis.axis.max() # define overlap range
        omin = axis2.axis.min()
        ocenter = (omax+omin)/2 # center of overlap range
        # closest index to center of overlap first spectrum
        ind1 = axis.value2index(ocenter)
        # closest index to center of overlap second spectrum
        ind2 = axis2.value2index(ocenter)
        # Make sure the corresponsing values are in correct order
        if axis.axis[ind1] > axis2.axis[ind2]:
            ind2 += 1
        # Test that r is not too large
        if (axis.value2index(omax) - ind1) <= r:
            raise ValueError("`r` is too large")
        # calculate mean deviation over defined range ignoring nan/zero values
        init = np.empty(S2.isig[ind2-r:ind2+r].data.shape)
        init[:] = np.nan
        factor = np.nanmean(np.divide(S1.isig[ind1-r:ind1+r].data,
                 S2.isig[ind2-r:ind2+r].data, out = init,
                 where = S2.isig[ind2-r:ind2+r].data != 0), axis = -1)
        S2.data = (S2.data.T * factor).T # scale 2nd spectrum by factor
        
        # for UniformDataAxis
        if (not 'axis' in getfullargspec(DataAxis)[0]) or (axis.is_uniform \
           and axis2.is_uniform):
            # join axis vectors  
            axis.size = axis.axis[:ind1+1].size + np.floor((axis2.axis[-1]
                        - axis.axis[ind1])/axis.scale)
            # join data vectors interpolating to a common uniform axis
            if average: # average over range
                ind2r = axis2.value2index(axis.axis[ind1-r])
                f = interpolate.interp1d(axis2.axis[ind2r:],
                          S2.isig[ind2r:].data,kind='slinear')
                S1.data = np.hstack((S1.isig[:ind1-r+1].data,
                          np.mean([S1.isig[ind1-r+1:ind1+r].data,
                          f(axis.axis[ind1-r+1:ind1+r])],axis=0),
                          f(axis.axis[ind1+r:])))
            else: # just join at center of overlap
                f = interpolate.interp1d(axis2.axis[ind2:], 
                          S2.isig[ind2:].data,kind='slinear')
                S1.data = np.hstack((S1.isig[:ind1+1].data,
                          f(axis.axis[ind1+1:])))
        else: # for DataAxis/FunctionalDataAxis (non uniform)
            # convert FunctionalDataAxes or UniformDataAxis to DataAxes
            if hasattr(axis,'expression') or axis.is_uniform:
                axis.convert_to_non_uniform_axis()
            if hasattr(axis2,'expression'):
                axis2.convert_to_non_uniform_axis()
            # join axis vectors  
            axis.axis = np.hstack((axis.axis[:ind1],axis2.axis[ind2:]))
            axis.size = axis.axis.size
            if average: # average over range
                S1.data = np.hstack((S1.isig[:ind1-r].data,
                          np.mean([S1.isig[ind1-r:ind1+r].data,
                          S2.isig[ind2-r:ind2+r].data],axis=0),
                          S2.isig[ind2+r:]))
            else: # just join at center of overlap
                S1.data = np.hstack((S1.isig[:ind1].data,
                          S2.isig[ind2:]))
    return S1<|MERGE_RESOLUTION|>--- conflicted
+++ resolved
@@ -83,8 +83,7 @@
     """
     return data * factor * c.h * c.c / (c.e * _n_air(ax0[::-1])
            * evaxis**2)
-
-<<<<<<< HEAD
+s
 
 def nm2invcm(x):
     r"""Converts wavelength (nm) to wavenumber (cm$^{-1}$).
@@ -124,12 +123,9 @@
     """
     return data * factor / (invcmaxis**2)
 
-=======
->>>>>>> 68827d8e
 #
 # spectrum manipulation
 #
-
 
 def join_spectra(S,r=50,average=False,kind='slinear'):
     """ Takes list of Signal1D objects and returns a single object with all
