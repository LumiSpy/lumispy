# -*- coding: utf-8 -*-
# Copyright 2019-2021 The LumiSpy developers
#
# This file is part of LumiSpy.
#
# LumiSpy is free software: you can redistribute it and/or modify
# it under the terms of the GNU General Public License as published by
# the Free Software Foundation, either version 3 of the License, or
# (at your option) any later version.
#
# LumiSpy is distributed in the hope that it will be useful,
# but WITHOUT ANY WARRANTY; without even the implied warranty of
# MERCHANTABILITY or FITNESS FOR A PARTICULAR PURPOSE.  See the
# GNU General Public License for more details.
#
# You should have received a copy of the GNU General Public License
# along with LumiSpy.  If not, see <http://www.gnu.org/licenses/>.

from unittest import TestCase
<<<<<<< HEAD
#from numpy import ones, random, all
import numpy as np
from pytest import raises, warns
=======
from numpy import ones
>>>>>>> 5a5f6a1a

from lumispy.signals import LumiSpectrum, LumiTransient


class TestCommonLumi(TestCase):

    def test_crop_edges(self):
        s1 = LumiSpectrum(ones((10, 10, 10)))
        s2 = LumiTransient(ones((10, 10, 10, 10)))
        s3 = LumiSpectrum(ones((3, 3, 10)))
        s1 = s1.crop_edges(crop_px=2)
        s2 = s2.crop_edges(crop_px=2)
        assert s1.axes_manager.navigation_shape[0] == 6
        assert s1.axes_manager.navigation_shape[1] == 6
        assert s2.axes_manager.navigation_shape[0] == 6
        assert s2.axes_manager.navigation_shape[1] == 6
        self.assertRaises(ValueError, s3.crop_edges, crop_px=2)

    def test_remove_negative(self):
        s1 = LumiSpectrum(np.random.random((10, 10, 10)))-0.3
        s2 = LumiTransient(np.random.random((10, 10, 10, 10)))-0.3
        s3 = LumiTransient(np.random.random((10, 10, 10, 10)))-0.3
        s1a = s1.remove_negative(inplace=False)
        s2a = s2.remove_negative(inplace=False)
        s3a = s3.remove_negative(inplace=False,basevalue=0.1)
        assert s3a.metadata.Signal.negative_removed == True
        assert np.all(s1a.data[s1 <= 0] == 1)
        assert np.all(s2a.data[s2 <= 0] == 1)
        assert np.all(s3a.data[s3 <= 0] == 0.1)
        s1.remove_negative(inplace=True)
        s2.remove_negative(inplace=True)
        s3.remove_negative(basevalue=0.1)
        assert s1 == s1a
        assert s2 == s2a
        assert s3 == s3a

    def test_scale_by_exposure(self):
        s1 = LumiSpectrum(np.ones((10, 10, 10)))
        s2 = LumiTransient(np.ones((10, 10, 10, 10)))
        s3 = LumiSpectrum(np.ones((10, 10)))
        s4 = LumiSpectrum(np.ones((10)))
        s2.metadata.set_item('Acquisition_instrument.CL.exposure', 2)
        s3.metadata.set_item('Acquisition_instrument.CL.dwell_time', 0.5)
        s3.metadata.set_item('Signal.quantity', 'Intensity (Counts)')
        s4.metadata.set_item('Signal.quantity', 'Intensity (counts)')
        s1a = s1.scale_by_exposure(exposure=4)
        s2a = s2.scale_by_exposure()
        s3a = s3.scale_by_exposure()
        s4a = s4.scale_by_exposure(exposure=0.1)
        assert np.all(s1a.data == 0.25)
        assert np.all(s2a.data == 0.5)
        assert np.all(s3a.data == 2)
        assert np.all(s4a.data == 10)
        assert s3a.metadata.Signal.quantity ==  'Intensity (Counts/s)'
        assert s4a.metadata.Signal.quantity ==  'Intensity (counts/s)'
        assert s4a.metadata.Signal.scaled == True
        s1.scale_by_exposure(exposure=4, inplace=True)
        s2.scale_by_exposure(inplace=True)
        s3.scale_by_exposure(inplace=True)
        s4.scale_by_exposure(exposure=0.1, inplace=True)
        assert s1 == s1a
        assert s2 == s2a
        assert s3 == s3a
        assert s4 == s4a
        assert s3.metadata.Signal.quantity ==  'Intensity (Counts/s)'
        assert s4.metadata.Signal.quantity ==  'Intensity (counts/s)'
        # Test for errors
        s4 = LumiSpectrum(np.ones((10)))
        s4.normalize(inplace=True)
        with raises(AttributeError) as excinfo:
            s4.scale_by_exposure(inplace=True,exposure=0.5)
        assert str(excinfo.value) == 'Data was normalized and cannot be ' \
                                     'scaled.'
        s5 = LumiSpectrum(np.ones((10)))
        with raises(AttributeError) as excinfo:
            s5.scale_by_exposure(inplace=True)
        assert str(excinfo.value) == 'Exposure not given and can not be ' \
                                     'extracted automatically from metadata.'
        s5.scale_by_exposure(inplace=True,exposure=0.5)
        with raises(AttributeError) as excinfo:
            s5.scale_by_exposure(inplace=True,exposure=0.5)
        assert str(excinfo.value) == "Data was already scaled."

    def test_normalize(self):
        s1 = LumiSpectrum(np.random.random((10, 10, 10)))*2
        s2 = LumiTransient(np.random.random((10, 10, 10, 10)))*2
        s3 = LumiSpectrum(np.random.random((10, 10)))*2
        s4 = LumiSpectrum(np.random.random((10)))*2
        s4.metadata.set_item('Signal.quantity', 'Intensity (counts)')
        s1a = s1.normalize()
        s2a = s2.normalize()
        s3a = s3.normalize()
        s4a = s4.normalize()
        assert s1a.max(axis = [0,1,2]).data[0] == 1
        assert s2a.max(axis = [0,1,2,3]).data[0] == 1
        assert s3a.max(axis = [0,1]).data[0] == 1
        assert s4a.max(axis = [0]).data[0] == 1
        assert s4a.metadata.Signal.quantity == 'Normalized intensity'
        assert s4a.metadata.Signal.normalized == True
        s1a = s1.normalize(element_wise=True)
        s2a = s2.normalize(element_wise=True)
        s3a = s3.normalize(element_wise=True)
        s4a = s4.normalize(element_wise=True)
        assert np.all(s1a.max(axis = [2]).data[0] == 1)
        assert np.all(s2a.max(axis = [3]).data[0] == 1)
        assert np.all(s3a.max(axis = [1]).data[0] == 1)
        assert s4a.max(axis = [0]).data[0] == 1
        s1a = s1.normalize(pos=3)
        s2a = s2.normalize(pos=3, element_wise=True)
        s3a = s3.normalize(pos=3, element_wise=True)
        s4a = s4.normalize(pos=3)
        assert s1a.isig[3].max().data[0] == 1
        assert np.all(s2a.isig[3] == 1)
        assert np.all(s3a.isig[3] == 1)
        assert s4a.isig[3].data == 1
        s1.normalize(pos=3, inplace=True)
        s2.normalize(pos=3, element_wise=True, inplace=True)
        s3.normalize(pos=3, element_wise=True, inplace=True)
        s4.normalize(pos=3, inplace=True)
        assert s1a == s1
        assert s2a == s2
        assert s3a == s3
        assert s4a == s4
        assert s4.metadata.Signal.quantity == 'Normalized intensity'
        with warns(UserWarning) as warninfo:
            s1.normalize(inplace=True)
        assert len(warninfo) == 1
        assert warninfo[0].message.args[0][:8] == "Data was"<|MERGE_RESOLUTION|>--- conflicted
+++ resolved
@@ -16,14 +16,9 @@
 # You should have received a copy of the GNU General Public License
 # along with LumiSpy.  If not, see <http://www.gnu.org/licenses/>.
 
+import numpy as np
 from unittest import TestCase
-<<<<<<< HEAD
-#from numpy import ones, random, all
-import numpy as np
 from pytest import raises, warns
-=======
-from numpy import ones
->>>>>>> 5a5f6a1a
 
 from lumispy.signals import LumiSpectrum, LumiTransient
 
