--- conflicted
+++ resolved
@@ -16,14 +16,9 @@
 # You should have received a copy of the GNU General Public License
 # along with LumiSpy.  If not, see <http://www.gnu.org/licenses/>.
 
-<<<<<<< HEAD
 from numpy import arange, ones
+from numpy.testing import assert_allclose
 from pytest import raises, mark, skip, warns
-=======
-from pytest import raises, mark, skip
-from numpy import arange, ones
->>>>>>> 5a5f6a1a
-from numpy.testing import assert_allclose
 from inspect import getfullargspec
 
 from hyperspy.axes import DataAxis
