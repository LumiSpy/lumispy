--- conflicted
+++ resolved
@@ -38,21 +38,7 @@
     s = join_spectra([s1,s2,s3], r=2, average=average, scale=scale, kind=kind)
     assert s.data[-1] == 81
     assert s.axes_manager.signal_axes[0].scale == 1
-<<<<<<< HEAD
-    # Also check for (non-uniform) DataAxis
-    s1.axes_manager.signal_axes[0].convert_to_non_uniform_axis()
-    s = join_spectra([s1,s2],r=2)
-    assert s.axes_manager.signal_axes[0].is_uniform == False
-    assert s.axes_manager.signal_axes[0].size == 57
-    assert s.axes_manager.signal_axes[0].axis[-1] == 56
-    assert s.data.size == 57
-    assert s.data[-1] == 1
-    s = join_spectra([s1,s2],r=2,average=True)
-    assert s.data.size == 57
-    assert s.axes_manager.signal_axes[0].size == 57
-=======
     assert s.axes_manager.signal_axes[0].size == 82
->>>>>>> a48349f4
     
 def test_joinspectra2():
     s1 = LumiSpectrum(arange(32))
@@ -71,30 +57,10 @@
     raises(ValueError, join_spectra, [s1,s2])
     s2.axes_manager.signal_axes[0].offset = 35
     # Test that overlap catch works
-<<<<<<< HEAD
-    raises(ValueError,join_spectra,[s1,s2])
-    
-def test_joinspectra_FunctionalDA():
-    s1 = Signal1D(ones(32))
-    s2 = Signal1D(ones(32)*2)
-    s2.axes_manager.signal_axes[0].offset = 25
-    s1.axes_manager.signal_axes[0].convert_to_functional_data_axis(expression='x**2')
-    s2.axes_manager.signal_axes[0].convert_to_functional_data_axis(expression='x**2')
-    s = join_spectra([s1,s2],r=2)
-    assert s.axes_manager.signal_axes[0].is_uniform == False
-    assert s.axes_manager.signal_axes[0].size == 57
-    assert s.axes_manager.signal_axes[0].axis[-1] == 3136
-    assert s.data.size == 57
-    assert s.data[-1] == 1
-    s = join_spectra([s1,s2],r=2,average=True)
-    assert s.data.size == 57
-    assert s.axes_manager.signal_axes[0].size == 57
-=======
     raises(ValueError, join_spectra, [s1,s2], r=2)
     s1.data*=-1
     s2.axes_manager.signal_axes[0].offset = 25
     raises(ValueError, join_spectra, [s1,s2], r=2)
->>>>>>> a48349f4
 
 @mark.parametrize(("average"), (True,False))
 @mark.parametrize(("scale"), (True,False))
