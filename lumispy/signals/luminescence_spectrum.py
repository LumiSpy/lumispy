# -*- coding: utf-8 -*-
# Copyright 2019-2022 The LumiSpy developers
#
# This file is part of LumiSpy.
#
# LumiSpy is free software: you can redistribute it and/or modify
# it under the terms of the GNU General Public License as published by
# the Free Software Foundation, either version 3 of the license, or
# (at your option) any later version.
#
# LumiSpy is distributed in the hope that it will be useful,
# but WITHOUT ANY WARRANTY; without even the implied warranty of
# MERCHANTABILITY or FITNESS FOR A PARTICULAR PURPOSE. See the
# GNU General Public License for more details.
#
# You should have received a copy of the GNU General Public License
# along with LumiSpy. If not, see <https://www.gnu.org/licenses/#GPL>.

"""Signal class for Luminescence spectral data (1D).
"""
import numpy as np
from warnings import warn

from hyperspy.signals import Signal1D
from hyperspy._signals.lazy import LazySignal
from hyperspy.axes import DataAxis

from lumispy.signals.common_luminescence import CommonLumi
from lumispy import nm2invcm, to_array, savetxt
from lumispy.utils.axes import GRATING_EQUATION_DOCSTRING_PARAMETERS
from lumispy.utils import (
    axis2eV,
    data2eV,
    var2eV,
    axis2invcm,
    data2invcm,
    var2invcm,
    solve_grating_equation,
)
from lumispy.utils.io import (
    SAVETXT_DOCSTRING,
    SAVETXT_PARAMETERS,
    TOARRAY_DOCSTRING,
    TOARRAY_PARAMETERS,
)


class LumiSpectrum(Signal1D, CommonLumi):
    """**General 1D luminescence signal class.**"""

    _signal_type = "Luminescence"
    _signal_dimension = 1

    def __init__(self, *args, **kwargs):
        super().__init__(*args, **kwargs)

    def _reset_variance_linear_model(self):
        """Resets the variance linear model parameters to their default values,
        as they are not applicable any longer after a Jacobian transformation.
        """
        if (
            (
                self.metadata.has_item(
                    "Signal.Noise_properties.Variance_linear_model.gain_factor"
                )
                and self.metadata.Signal.Noise_properties.Variance_linear_model.gain_factor
                != 1
            )
            or (
                self.metadata.has_item(
                    "Signal.Noise_properties.Variance_linear_model.gain_offset"
                )
                and self.metadata.Signal.Noise_properties.Variance_linear_model.gain_offset
                != 0
            )
            or (
                self.metadata.has_item(
                    "Signal.Noise_properties.Variance_linear_model.correlation_factor"
                )
                and self.metadata.Signal.Noise_properties.Variance_linear_model.correlation_factor
                != 1
            )
        ):
            self.metadata.Signal.Noise_properties.Variance_linear_model.gain_factor = 1
            self.metadata.Signal.Noise_properties.Variance_linear_model.gain_offset = 0
            self.metadata.Signal.Noise_properties.Variance_linear_model.correlation_factor = (
                1
            )
            warn(
                "Following the Jacobian transformation, the parameters of the "
                "`Variance_linear_model` are reset to their default values "
                "(gain_factor=1, gain_offset=0, correlation_factor=1).",
                UserWarning,
            )

    def to_eV(self, inplace=True, jacobian=True):
        """Converts signal axis of 1D signal to non-linear energy axis (eV)
        using wavelength dependent refractive index of air. Assumes wavelength
        in units of nm unless the axis units are specifically set to µm.

        The intensity is converted from counts/nm (counts/µm) to counts/meV by
        doing a Jacobian transformation, see e.g. Mooney and Kambhampati, J.
        Phys. Chem. Lett. 4, 3316 (2013), doi:10.1021/jz401508t, which ensures
        that integrated signals are correct also in the energy domain. If the
        variance of the signal is known, i.e.
        `metadata.Signal.Noise_properties.variance` is a signal representing
        the variance, a squared renormalization of the variance is performed.
        Note that if the variance is a number (not a signal instance), it is
        converted to a signal if the Jacobian transformation is performed

        Parameters
        ----------
        inplace : boolean
            If `False`, a new signal object is created and returned. Otherwise
            (default) the operation is performed on the existing signal object.
        jacobian : boolean
            The default is to do the Jacobian transformation (recommended at
            least for luminescence signals), but the transformation can be
            suppressed by setting this option to `False`.

        Examples
        --------
        >>> import numpy as np
        >>> from lumispy import LumiSpectrum
        >>> S1 = LumiSpectrum(np.ones(20), DataAxis(axis = np.arange(200,400,10)), ))
        >>> S1.to_eV()
        """

        evaxis, factor = axis2eV(self.axes_manager.signal_axes[0])

        # in place conversion
        if inplace:
            # convert data
            if jacobian:
                self.data = data2eV(
                    self.isig[::-1].data,
                    factor,
                    self.axes_manager.signal_axes[0],
                    evaxis.axis,
                )
            else:
                self.data = self.isig[::-1].data
            # convert axis
            oldaxis = self.axes_manager.signal_axes[0]
            self.axes_manager.set_axis(
                evaxis, self.axes_manager.signal_axes[0].index_in_axes_manager
            )
            # convert variance
            if jacobian:
                if self.metadata.has_item("Signal.Noise_properties.variance"):
                    var = self.get_noise_variance()
                    # if variance is a numeric value, cast into signal object
                    if isinstance(var, (float, int)):
                        self.set_noise_variance(
                            self._deepcopy_with_new_data(
                                np.ones(self.data.shape) * var,
                                copy_variance=False,
                                copy_learning_results=False,
                            )
                        )
                        var = self.get_noise_variance()
                    svar = self._deepcopy_with_new_data(
                        var2eV(var.isig[::-1].data, factor, oldaxis, evaxis.axis,),
                        copy_variance=False,
                        copy_learning_results=False,
                    )
                    self.set_noise_variance(svar)
                    self._reset_variance_linear_model()
            else:
                if self.metadata.has_item("Signal.Noise_properties.variance"):
                    var = self.get_noise_variance()
                    # variance left unchanged, if it is a number and Jacobian not performed
                    if not isinstance(var, (float, int)):
                        self.set_noise_variance(
                            self._deepcopy_with_new_data(
                                var.isig[::-1].data,
                                copy_variance=False,
                                copy_learning_results=False,
                            )
                        )

        # create and return new signal
        else:
            # create new data array
            if jacobian:
                s2data = np.copy(
                    data2eV(
                        self.isig[::-1].data,
                        factor,
                        self.axes_manager.signal_axes[0],
                        evaxis.axis,
                    )
                )
            else:
                s2data = np.copy(self.isig[::-1].data)

            # create new signal object with correct data, axes, metadata
            s2 = self._deepcopy_with_new_data(
                s2data, copy_variance=(not jacobian), copy_learning_results=False
            )
            s2.axes_manager.set_axis(
                evaxis, self.axes_manager.signal_axes[0].index_in_axes_manager
            )
            # convert variance
            if self.metadata.has_item("Signal.Noise_properties.variance"):
                var = self.get_noise_variance()
                if jacobian:
                    # if variance is a numeric value, cast into signal object
                    if isinstance(var, (float, int)):
                        var = self._deepcopy_with_new_data(
                            np.ones(self.data.shape) * var,
                            copy_variance=False,
                            copy_learning_results=False,
                        )
                    # convert
                    s2var = s2._deepcopy_with_new_data(
                        var2eV(
                            var.isig[::-1].data,
                            factor,
                            self.axes_manager.signal_axes[0],
                            evaxis.axis,
                        ),
                        copy_variance=False,
                        copy_learning_results=False,
                    )
                    s2.set_noise_variance(s2var)
                else:
                    if isinstance(var, (float, int)):
                        s2.set_noise_variance(self.get_noise_variance())
                    else:
                        s2.set_noise_variance(
                            s2._deepcopy_with_new_data(
                                var.isig[::-1].data,
                                copy_variance=False,
                                copy_learning_results=False,
                            )
                        )

            return s2

    TO_INVCM_DOCSTRING = """
        The intensity is converted from counts/nm (counts/µm) to counts/cm^-1
        by doing a Jacobian transformation, see e.g. Mooney and Kambhampati,
        J. Phys. Chem. Lett. 4, 3316 (2013), doi:10.1021/jz401508t, which
        ensures that integrated signals are correct also in the wavenumber 
        domain. If the variance of the signal is known, i.e.
        `metadata.Signal.Noise_properties.variance` is a signal representing the
        variance, a squared renormalization of the variance is performed.
        Note that if the variance is a number (not a signal instance), it is
        converted to a signal if the Jacobian transformation is performed

        Parameters
        ----------
        inplace : boolean
            If `False`, a new signal object is created and returned. Otherwise
            (default) the operation is performed on the existing signal object.
        """

    TO_INVCM_EXAMPLE = """
        Examples
        --------
        >>> import numpy as np
        >>> from lumispy import LumiSpectrum
        >>> S1 = LumiSpectrum(np.ones(20), DataAxis(axis = np.arange(200,400,10)), ))
        >>> S1.to_invcm()
        """

    def to_invcm(self, inplace=True, jacobian=True):
        """Converts signal axis of 1D signal to non-linear wavenumber axis
        (cm^-1). Assumes wavelength in units of nm unless the axis units are
        specifically set to µm.
        %s
        jacobian : boolean
            The default is to do the Jacobian transformation (recommended at
            least for luminescence signals), but the transformation can be
            suppressed by setting this option to `False`.
        %s
        """

        invcmaxis, factor = axis2invcm(self.axes_manager.signal_axes[0])

        # in place conversion
        if inplace:
            # convert data
            if jacobian:
                self.data = data2invcm(self.isig[::-1].data, factor, invcmaxis.axis,)
            else:
                self.data = self.isig[::-1].data
            # convert axis
            self.axes_manager.set_axis(
                invcmaxis, self.axes_manager.signal_axes[0].index_in_axes_manager
            )
            # convert variance
            if jacobian:
                if self.metadata.has_item("Signal.Noise_properties.variance"):
                    var = self.get_noise_variance()
                    # if variance is a numeric value, cast into signal object
                    if isinstance(var, (float, int)):
                        self.set_noise_variance(
                            self._deepcopy_with_new_data(
                                np.ones(self.data.shape) * var,
                                copy_variance=False,
                                copy_learning_results=False,
                            )
                        )
                        var = self.get_noise_variance()
                    # convert
                    svar = self._deepcopy_with_new_data(
                        var2invcm(var.isig[::-1].data, factor, invcmaxis.axis,),
                        copy_variance=False,
                        copy_learning_results=False,
                    )
                    self.set_noise_variance(svar)
                    self._reset_variance_linear_model()
            else:
                if self.metadata.has_item("Signal.Noise_properties.variance"):
                    var = self.get_noise_variance()
                    # variance left unchanged, if it is a number and Jacobian not performed
                    if not isinstance(var, (float, int)):
                        self.set_noise_variance(
                            self._deepcopy_with_new_data(
                                var.isig[::-1].data,
                                copy_variance=False,
                                copy_learning_results=False,
                            )
                        )

        # create and return new signal
        else:
            # create new data array
            if jacobian:
<<<<<<< HEAD
                s2data = data2invcm(self.isig[::-1].data, factor, invcmaxis.axis,)
=======
                s2data = np.copy(
                    data2invcm(
                        self.isig[::-1].data,
                        factor,
                        invcmaxis.axis,
                    )
                )
>>>>>>> 3a05c2ed
            else:
                s2data = np.copy(self.isig[::-1].data)

            # create new signal object with correct data, axes, metadata
            s2 = self._deepcopy_with_new_data(
                s2data, copy_variance=(not jacobian), copy_learning_results=False
            )
            s2.axes_manager.set_axis(
                invcmaxis, self.axes_manager.signal_axes[0].index_in_axes_manager
            )
            # convert variance
            if self.metadata.has_item("Signal.Noise_properties.variance"):
                var = self.get_noise_variance()
                if jacobian:
                    # if variance is a numeric value, cast into signal object
                    if isinstance(var, (float, int)):
                        var = self._deepcopy_with_new_data(
                            np.ones(self.data.shape) * var,
                            copy_variance=False,
                            copy_learning_results=False,
                        )
                    s2var = s2._deepcopy_with_new_data(
                        var2invcm(var.isig[::-1].data, factor, invcmaxis.axis,),
                        copy_variance=False,
                        copy_learning_results=False,
                    )
                    s2.set_noise_variance(s2var)
                else:
                    if isinstance(var, (float, int)):
                        s2.set_noise_variance(var)
                    else:
                        s2.set_noise_variance(
                            s2._deepcopy_with_new_data(
                                var.isig[::-1].data,
                                copy_variance=False,
                                copy_learning_results=False,
                            )
                        )
            return s2

    to_invcm.__doc__ %= (TO_INVCM_DOCSTRING, TO_INVCM_EXAMPLE)

    TO_INVCMREL_EXAMPLE = """
        Examples
        --------
        >>> import numpy as np
        >>> from lumispy import LumiSpectrum
        >>> S1 = LumiSpectrum(np.ones(20), DataAxis(axis = np.arange(200,400,10)), ))
        >>> S1.to_invcm(laser=325)
    """

    def to_invcm_relative(self, laser=None, inplace=True, jacobian=False):
        """Converts signal axis of 1D signal to non-linear wavenumber axis
        (cm^-1) relative to the exciting laser wavelength (Raman/Stokes
        shift). Assumes wavelength in units of nm unless the axis units are
        specifically set to µm.
        %s
        laser: float or None
            Laser wavelength in the same units as the signal axis. If None
            (default), checks if it is stored in
            `metadata.Acquisition_instrument.Laser.wavelength`.
        jacobian : boolean
            The default is not to do the Jacobian transformation for Raman
            shifts, but the transformation can be activated by setting this
            option to `True`.
        %s
        """

        # check if laser wavelength is available
        if laser is None:
            if not self.metadata.has_item("Acquisition_instrument.Laser.wavelength"):
                raise AttributeError(
                    "Laser wavelength is neither given in the metadata nor passed"
                    " to the function."
                )
            else:
                laser = self.metadata.get_item(
                    "Acquisition_instrument.Laser.wavelength"
                )
        # check if laser units make sense in respect to signal units
        if (self.axes_manager.signal_axes[0].units == "µm" and laser > 10) or (
            self.axes_manager.signal_axes[0].units == "nm" and laser < 100
        ):
            raise AttributeError(
                "Laser wavelength units do not seem to match the signal units."
            )

        invcmaxis, factor = axis2invcm(self.axes_manager.signal_axes[0])

        # convert to relative wavenumber scale
        if self.axes_manager.signal_axes[0].units == "µm":
            invcmlaser = nm2invcm(1000 * laser)
        else:
            invcmlaser = nm2invcm(laser)
        absaxis = invcmaxis.axis[::-1]
        invcmaxis.axis = invcmlaser - absaxis
        invcmaxis.name = "Raman Shift"

        # replace signal axis after conversion
        # in place conversion (using absolute scale for Jacobian)
        if inplace:
            self.to_invcm(inplace=inplace, jacobian=jacobian)
            self.axes_manager.set_axis(
                invcmaxis, self.axes_manager.signal_axes[0].index_in_axes_manager
            )
            self.data = self.isig[::-1].data
            # replace variance axis
            if self.metadata.has_item(
                "Signal.Noise_properties.variance"
            ) and not isinstance(self.get_noise_variance(), (float, int)):
                self.metadata.Signal.Noise_properties.variance.axes_manager.set_axis(
                    invcmaxis, self.axes_manager.signal_axes[0].index_in_axes_manager
                )
                self.metadata.Signal.Noise_properties.variance.data = (
                    self.metadata.Signal.Noise_properties.variance.isig[::-1].data
                )
        # create and return new signal
        else:
            s2 = self.to_invcm(inplace=inplace, jacobian=jacobian)
            s2.axes_manager.set_axis(
                invcmaxis, self.axes_manager.signal_axes[0].index_in_axes_manager
            )
            s2.data = s2.isig[::-1].data
            # replace variance axis
            if s2.metadata.has_item(
                "Signal.Noise_properties.variance"
            ) and not isinstance(s2.get_noise_variance(), (float, int)):
                s2.metadata.Signal.Noise_properties.variance.axes_manager.set_axis(
                    invcmaxis, s2.axes_manager.signal_axes[0].index_in_axes_manager
                )
                s2.metadata.Signal.Noise_properties.variance.data = (
                    s2.metadata.Signal.Noise_properties.variance.isig[::-1].data
                )
            return s2

    to_invcm_relative.__doc__ %= (TO_INVCM_DOCSTRING, TO_INVCMREL_EXAMPLE)

    # Alias Method Name
    to_raman_shift = to_invcm_relative

    def remove_background_from_file(self, background=None, inplace=False, **kwargs):
        """Subtract the background to the signal in all navigation axes. If no
        background file is passed as argument, the `remove_background()` from
        HyperSpy is called with the GUI.

        Parameters
        ----------
        background : array shape (2, n) or Signal1D
            An array containing the background x-axis and the intensity values
            [[xs],[ys]] or a Signal1D object. If the x-axis values do not match
            the signal_axes, then interpolation is done before subtraction. If
            only the intensity values are provided, [ys], the functions assumes
            no interpolation needed.
        inplace : boolean
            If False, it returns a new object with the transformation. If True,
            the original object is transformed, returning no object.

        Returns
        -------
        signal : LumiSpectrum
            A background subtracted signal.

        Notes
        -----
        This function does not work with non-uniform axes.
        """
        warn(
            "The use of `remove_background_from_file` is deprecated and will "
            "be removed in LumiSpy 1.0. Please use `remove_background_signal` "
            "from the Signal1D class.",
            DeprecationWarning,
            stacklevel=2,
        )
        if hasattr(self.metadata.Signal, "background_subtracted"):
            if self.metadata.Signal.background_subtracted is True:
                raise RecursionError(
                    "You have already removed background once. If you need to "
                    "remove it again, set the "
                    "s.metadata.Signal.background_subtracted to False."
                )
        elif background is None:  # pragma: no cover
            warn(
                "Using the Hyperspy specfic `remove_background` function. "
                "Use `s.remove_background()` instead.",
                category=SyntaxWarning,
            )
            self.remove_background(**kwargs)
        else:
            signal_x = self.axes_manager.signal_axes[0].axis

            if hasattr(background, "axes_manager"):  # Check if Hyperspy-like object
                x = background.axes_manager.signal_axes[0].axis
                y = background.data
                background = [x, y]

            background_xy = background

            if np.shape(background_xy)[0] == 1:
                bkg_x = signal_x
                bkg_y = background_xy[0]
            elif np.shape(background_xy)[0] == 2:
                try:
                    bkg_x = background_xy[0]
                    bkg_y = background_xy[1]
                    if len(bkg_x) is not len(bkg_y):
                        raise AttributeError(
                            "The length of the x and y axis must match."
                        )
                except IndexError:  # pragma: no cover
                    raise AttributeError(
                        "Please provide a background file containing both the x and y axis."
                    )
            else:
                raise AttributeError(
                    "Please, provide a background of shape (2, n) or (n,)"
                )

            if not np.array_equal(bkg_x, signal_x):
                # Interpolation needed
                bkg_y = np.interp(signal_x, bkg_x, bkg_y)

            if not inplace:
                self_subtracted = self.map(
                    lambda s, bkg: s - bkg, bkg=bkg_y, inplace=False
                )
                self_subtracted.metadata.set_item("Signal.background_subtracted", True)
                self_subtracted.metadata.set_item("Signal.background", bkg_y)
                return self_subtracted
            else:
                self.metadata.set_item("Signal.background_subtracted", True)
                self.metadata.set_item("Signal.background", bkg_y)
                return self.map(lambda s, bkg: s - bkg, bkg=bkg_y, inplace=True)

    SAVETXT_EXAMPLE = """
    Examples
    --------
    >>> import lumispy as lum
    >>> import numpy as np
    ...
    >>> # Spectrum:
    >>> S = lum.signals.LumiSpectrum(np.arange(5))
    >>> S.savetxt('spectrum.txt')
    0.00000	0.00000
    1.00000	1.00000
    2.00000	2.00000
    3.00000	3.00000
    4.00000	4.00000
    ...
    >>> # Linescan:
    >>> L = lum.signals.LumiSpectrum(np.arange(25).reshape((5,5)))
    >>> L.savetxt('linescan.txt')
    0.00000	0.00000	1.00000	2.00000	3.00000	4.00000
    0.00000	0.00000	5.00000	10.00000	15.00000	20.00000
    1.00000	1.00000	6.00000	11.00000	16.00000	21.00000
    2.00000	2.00000	7.00000	12.00000	17.00000	22.00000
    3.00000	3.00000	8.00000	13.00000	18.00000	23.00000
    4.00000	4.00000	9.00000	14.00000	19.00000	24.00000
    """

    def savetxt(
        self, filename, fmt="%.5f", delimiter="\t", axes=True, transpose=False, **kwargs
    ):
        """Writes luminescence spectrum object to simple text file.
        %s
        %s
        %s
        """
        savetxt(self, filename, fmt, delimiter, axes, transpose, **kwargs)

    savetxt.__doc__ %= (SAVETXT_DOCSTRING, SAVETXT_PARAMETERS, SAVETXT_EXAMPLE)

    TOARRAY_EXAMPLE = """
    Notes
    -----
    The output of this function can be used to convert a signal object to a
    pandas dataframe, e.g. using `df = pd.Dataframe(S.to_array())`.

    Examples
    --------
    >>> import lumispy as lum
    >>> import numpy as np
    ...
    >>> # Spectrum:
    >>> S = lum.signals.LumiSpectrum(np.arange(5))
    >>> S.to_array()
    array([[0., 0.],
          [1., 1.],
          [2., 2.],
          [3., 3.],
          [4., 4.]])
    ...
    >>> # Linescan:
    >>> L = lum.signals.LumiSpectrum(np.arange(25).reshape((5,5)))
    >>> L.to_array()
    array([[ 0.,  0.,  1.,  2.,  3.,  4.],
          [ 0.,  0.,  1.,  2.,  3.,  4.],
          [ 1.,  5.,  6.,  7.,  8.,  9.],
          [ 2., 10., 11., 12., 13., 14.],
          [ 3., 15., 16., 17., 18., 19.],
          [ 4., 20., 21., 22., 23., 24.]])
    """

    def to_array(self, axes=True, transpose=False):
        """Returns luminescence spectrum object as numpy array (optionally
        including the axes).
            %s
            %s
        %s
        """
        return to_array(self, axes, transpose)

    to_array.__doc__ %= (TOARRAY_DOCSTRING, TOARRAY_PARAMETERS, TOARRAY_EXAMPLE)

    def px_to_nm_grating_solver(
        self,
        gamma_deg,
        deviation_angle_deg,
        focal_length_mm,
        ccd_width_mm,
        grating_central_wavelength_nm,
        grating_density_gr_mm,
        inplace=False,
    ):
        """Converts signal axis of 1D signal (in pixels) to wavelength, solving
        the grating equation. See `lumispy.axes.solve_grating_equation` for
        more details.

        Parameters
        ----------
        %s
            inplace : bool
                If False, it returns a new object with the transformation. If
                True, the original object is transformed, returning no object.

        Returns
        -------
        signal : LumiSpectrum
            A signal with calibrated wavelength units.

        Examples
        --------
        >>> s = LumiSpectrum(np.ones(20),))
        >>> s.px_to_nm_grating_solver(*params, inplace=True)
        >>> s.axes_manager.signal_axes[0].units == 'nm'
        """

        nm_axis = solve_grating_equation(
            self.axes_manager.signal_axes[0],
            gamma_deg,
            deviation_angle_deg,
            focal_length_mm,
            ccd_width_mm,
            grating_central_wavelength_nm,
            grating_density_gr_mm,
        )

        if inplace:
            s = self
        else:
            s = self.deepcopy()

        s.axes_manager.set_axis(
            nm_axis, self.axes_manager.signal_axes[0].index_in_axes_manager
        )

        return s

    px_to_nm_grating_solver.__doc__ %= GRATING_EQUATION_DOCSTRING_PARAMETERS.replace(
        "\n", "\n\t"
    )


class LazyLumiSpectrum(LazySignal, LumiSpectrum):
    """**General lazy 1D luminescence signal class.**"""

    _lazy = True<|MERGE_RESOLUTION|>--- conflicted
+++ resolved
@@ -329,9 +329,6 @@
         else:
             # create new data array
             if jacobian:
-<<<<<<< HEAD
-                s2data = data2invcm(self.isig[::-1].data, factor, invcmaxis.axis,)
-=======
                 s2data = np.copy(
                     data2invcm(
                         self.isig[::-1].data,
@@ -339,7 +336,6 @@
                         invcmaxis.axis,
                     )
                 )
->>>>>>> 3a05c2ed
             else:
                 s2data = np.copy(self.isig[::-1].data)
 
